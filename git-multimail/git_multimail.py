--- conflicted
+++ resolved
@@ -50,11 +50,7 @@
 import re
 import bisect
 import subprocess
-<<<<<<< HEAD
-=======
-import email.utils
 import shlex
->>>>>>> 6ef711d8
 import optparse
 
 try:
